--- conflicted
+++ resolved
@@ -250,16 +250,10 @@
             valid_loader.reset()
             val_loss, valid_steps, valid_tokens = 0.0, 0, 0
             with torch.no_grad():
-<<<<<<< HEAD
                 while (input_ids := valid_loader.next_batch()) is not None:
                     valid_steps += 1
                     valid_tokens += (input_ids != 1).sum()
                     val_loss += model(input_ids, sliding_window_size)
-=======
-                for _ in range(valid_steps):
-                    input_ids = valid_loader.next_batch()
-                    val_loss += model(input_ids, sliding_window_size, mlm_probability=0.15)
->>>>>>> fe2a48bf
             if ddp_world_size > 1:
                 dist.all_reduce(val_loss, op=dist.ReduceOp.AVG)
                 dist.all_reduce(valid_tokens, op=dist.ReduceOp.SUM)
@@ -302,10 +296,6 @@
                     stack.enter_context(model.no_sync())
                 #if step >= 5:
                 #    stack.enter_context(torch.compiler.set_stance(skip_guard_eval_unsafe=True))
-<<<<<<< HEAD
-=======
-                model(input_ids, sliding_window_size, mlm_probability=0.20).backward()
->>>>>>> fe2a48bf
                 input_ids = train_loader.next_batch()
                 model(input_ids, sliding_window_size).backward()
         if train_accumulation_steps != 1:
@@ -346,7 +336,6 @@
 
     test_loss, test_steps, test_tokens = 0.0, 0, 0
     with torch.no_grad():
-<<<<<<< HEAD
         while (input_ids := test_loader.next_batch()) is not None:
             test_steps += 1
             test_tokens += (input_ids != 1).sum()
@@ -354,12 +343,6 @@
             if ddp_world_size > 1:
                 dist.all_reduce(test_loss, op=dist.ReduceOp.AVG)
                 dist.all_reduce(test_tokens, op=dist.ReduceOp.SUM)
-=======
-        for _ in range(test_steps):
-            input_ids = test_loader.next_batch()
-            test_loss += model(input_ids, sliding_window_size, mlm_probability=0.15)
-
->>>>>>> fe2a48bf
     test_loss /= test_steps
 
     print0(f"Test tokens: {test_tokens.item()}")
